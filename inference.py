--- conflicted
+++ resolved
@@ -18,22 +18,14 @@
 
 from deeplab_resnet import DeepLabResNetModel, ImageReader, decode_labels, prepare_label
 
-<<<<<<< HEAD
-SAVE_DIR = './output/'
-IMG_MEAN = np.array((104.00698793,
-                     116.66876762,
-                     122.67891434), dtype=np.float32)
-
-=======
 IMG_MEAN = np.array((104.00698793,116.66876762,122.67891434), dtype=np.float32)
     
 NUM_CLASSES = 21
 SAVE_DIR = './output/'
->>>>>>> 3b87a8f9
 
 def get_arguments():
     """Parse all the arguments provided from the CLI.
-
+    
     Returns:
       A list of parsed arguments.
     """
@@ -48,36 +40,29 @@
                         help="Where to save predicted mask.")
     return parser.parse_args()
 
-
 def load(saver, sess, ckpt_path):
     '''Load trained weights.
-
+    
     Args:
       saver: TensorFlow saver object.
       sess: TensorFlow session.
       ckpt_path: path to checkpoint file with parameters.
-    '''
+    ''' 
     saver.restore(sess, ckpt_path)
     print("Restored model parameters from {}".format(ckpt_path))
-
 
 def main():
     """Create the model and start the evaluation process."""
     args = get_arguments()
-
+    
     # Prepare image.
     img = tf.image.decode_jpeg(tf.read_file(args.img_path), channels=3)
     # Convert RGB to BGR.
-<<<<<<< HEAD
-    img_r, img_g, img_b = tf.split(value=img, num_or_size_splits=3, axis=2)
-    img = tf.cast(tf.concat([img_b, img_g, img_r], axis=2), dtype=tf.float32)
-=======
     img_r, img_g, img_b = tf.split(axis=2, num_or_size_splits=3, value=img)
     img = tf.cast(tf.concat(axis=2, values=[img_b, img_g, img_r]), dtype=tf.float32)
->>>>>>> 3b87a8f9
     # Extract mean.
-    img -= IMG_MEAN
-
+    img -= IMG_MEAN 
+    
     # Create network.
     net = DeepLabResNetModel({'data': tf.expand_dims(img, dim=0)}, is_training=False, num_classes=args.num_classes)
 
@@ -86,38 +71,34 @@
 
     # Predictions.
     raw_output = net.layers['fc1_voc12']
-    raw_output_up = tf.image.resize_bilinear(raw_output, tf.shape(img)[0:2, ])
+    raw_output_up = tf.image.resize_bilinear(raw_output, tf.shape(img)[0:2,])
     raw_output_up = tf.argmax(raw_output_up, dimension=3)
     pred = tf.expand_dims(raw_output_up, dim=3)
 
-    # Set up TF session and initialize variables.
+    
+    # Set up TF session and initialize variables. 
     config = tf.ConfigProto()
     config.gpu_options.allow_growth = True
     sess = tf.Session(config=config)
     init = tf.global_variables_initializer()
-
+    
     sess.run(init)
-
+    
     # Load weights.
     loader = tf.train.Saver(var_list=restore_var)
     load(loader, sess, args.model_weights)
-
+    
     # Perform inference.
     preds = sess.run(pred)
-<<<<<<< HEAD
-
-    msk = decode_labels(preds)
-=======
     
     msk = decode_labels(preds, num_classes=args.num_classes)
->>>>>>> 3b87a8f9
     im = Image.fromarray(msk[0])
     if not os.path.exists(args.save_dir):
         os.makedirs(args.save_dir)
     im.save(args.save_dir + 'mask.png')
-
+    
     print('The output file has been saved to {}'.format(args.save_dir + 'mask.png'))
 
-
+    
 if __name__ == '__main__':
     main()