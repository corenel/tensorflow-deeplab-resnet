"""Conversion of the .npy weights into the .ckpt ones.

This script converts the weights of the DeepLab-ResNet model
from the numpy format into the TensorFlow one.
"""

from __future__ import print_function

import argparse
import os

import tensorflow as tf
import numpy as np

from deeplab_resnet import DeepLabResNetModel

SAVE_DIR = './'


def get_arguments():
    """Parse all the arguments provided from the CLI.

    Returns:
      A list of parsed arguments.
    """
    parser = argparse.ArgumentParser(description="NPY to CKPT converter.")
    parser.add_argument("npy_path", type=str,
                        help="Path to the .npy file, which contains the weights.")
    parser.add_argument("--save-dir", type=str, default=SAVE_DIR,
                        help="Where to save the converted .ckpt file.")
    return parser.parse_args()


def save(saver, sess, logdir):
    model_name = 'model.ckpt'
    checkpoint_path = os.path.join(logdir, model_name)

    if not os.path.exists(logdir):
        os.makedirs(logdir)

    saver.save(sess, checkpoint_path, write_meta_graph=False)
    print('The weights have been converted to {}.'.format(checkpoint_path))


def main():
    """Create the model and start the training."""
    args = get_arguments()

    # Default image.
    image_batch = tf.constant(0, tf.float32, shape=[1, 321, 321, 3])
    # Create network.
    net = DeepLabResNetModel({'data': image_batch})
    var_list = tf.global_variables()

    # Set up tf session and initialize variables.
    config = tf.ConfigProto()
    config.gpu_options.allow_growth = True

    with tf.Session(config=config) as sess:
<<<<<<< HEAD
        init = tf.initialize_all_variables()
        sess.run(init)

        # Loading .npy weights.
        net.load(args.npy_path, sess)

        # Saver for converting the loaded weights into .ckpt.
        saver = tf.train.Saver(var_list=var_list, write_version=1)
        save(saver, sess, args.save_dir)

=======
          init = tf.global_variables_initializer()
          sess.run(init)
          
          # Loading .npy weights.
          net.load(args.npy_path, sess)
          
          # Saver for converting the loaded weights into .ckpt.
          saver = tf.train.Saver(var_list=var_list, write_version=1)
          save(saver, sess, args.save_dir)
>>>>>>> 3b87a8f9

if __name__ == '__main__':
    main()<|MERGE_RESOLUTION|>--- conflicted
+++ resolved
@@ -16,10 +16,9 @@
 
 SAVE_DIR = './'
 
-
 def get_arguments():
     """Parse all the arguments provided from the CLI.
-
+    
     Returns:
       A list of parsed arguments.
     """
@@ -30,11 +29,10 @@
                         help="Where to save the converted .ckpt file.")
     return parser.parse_args()
 
-
 def save(saver, sess, logdir):
     model_name = 'model.ckpt'
     checkpoint_path = os.path.join(logdir, model_name)
-
+    
     if not os.path.exists(logdir):
         os.makedirs(logdir)
 
@@ -45,30 +43,18 @@
 def main():
     """Create the model and start the training."""
     args = get_arguments()
-
+    
     # Default image.
-    image_batch = tf.constant(0, tf.float32, shape=[1, 321, 321, 3])
+    image_batch = tf.constant(0, tf.float32, shape=[1, 321, 321, 3]) 
     # Create network.
     net = DeepLabResNetModel({'data': image_batch})
     var_list = tf.global_variables()
-
-    # Set up tf session and initialize variables.
+          
+    # Set up tf session and initialize variables. 
     config = tf.ConfigProto()
     config.gpu_options.allow_growth = True
-
+    
     with tf.Session(config=config) as sess:
-<<<<<<< HEAD
-        init = tf.initialize_all_variables()
-        sess.run(init)
-
-        # Loading .npy weights.
-        net.load(args.npy_path, sess)
-
-        # Saver for converting the loaded weights into .ckpt.
-        saver = tf.train.Saver(var_list=var_list, write_version=1)
-        save(saver, sess, args.save_dir)
-
-=======
           init = tf.global_variables_initializer()
           sess.run(init)
           
@@ -78,7 +64,6 @@
           # Saver for converting the loaded weights into .ckpt.
           saver = tf.train.Saver(var_list=var_list, write_version=1)
           save(saver, sess, args.save_dir)
->>>>>>> 3b87a8f9
 
 if __name__ == '__main__':
     main()