import os

import numpy as np
import tensorflow as tf

<<<<<<< HEAD
IGNORE_LABEL = 255
IMG_MEAN = np.array((104.00698793, 116.66876762,
                     122.67891434), dtype=np.float32)


=======
>>>>>>> 3b87a8f9
def image_scaling(img, label):
    """
    Randomly scales the images between 0.5 to 1.5 times the original size.

    Args:
      img: Training image to scale.
      label: Segmentation mask to scale.
    """
<<<<<<< HEAD

    scale = tf.random_uniform(
        [1], minval=0.5, maxval=1.5, dtype=tf.float32, seed=None)
=======
    
    scale = tf.random_uniform([1], minval=0.5, maxval=1.5, dtype=tf.float32, seed=None)
>>>>>>> 3b87a8f9
    h_new = tf.to_int32(tf.multiply(tf.to_float(tf.shape(img)[0]), scale))
    w_new = tf.to_int32(tf.multiply(tf.to_float(tf.shape(img)[1]), scale))
    new_shape = tf.squeeze(tf.stack([h_new, w_new]), squeeze_dims=[1])
    img = tf.image.resize_images(img, new_shape)
    label = tf.image.resize_nearest_neighbor(
        tf.expand_dims(label, 0), new_shape)
    label = tf.squeeze(label, squeeze_dims=[0])

    return img, label


def image_mirroring(img, label):
    """
    Randomly mirrors the images.

    Args:
      img: Training image to mirror.
      label: Segmentation mask to mirror.
    """
<<<<<<< HEAD

    distort_left_right_random = tf.random_uniform(
        [1], 0, 1.0, dtype=tf.float32)[0]
    mirror = tf.less(tf.stack([1.0, distort_left_right_random, 1.0]),
                     0.5)
    # tf.reverse() now takes indices of axes to be reversed.
    # so we should convert boolean_mask into indices
    mirror = tf.boolean_mask([0, 1, 2], mirror)

=======
    
    distort_left_right_random = tf.random_uniform([1], 0, 1.0, dtype=tf.float32)[0]
    mirror = tf.less(tf.stack([1.0, distort_left_right_random, 1.0]), 0.5)
    mirror = tf.boolean_mask([0, 1, 2], mirror)
>>>>>>> 3b87a8f9
    img = tf.reverse(img, mirror)
    label = tf.reverse(label, mirror)
    return img, label


def random_crop_and_pad_image_and_labels(image, label, crop_h, crop_w, ignore_label=255):
    """
    Randomly crop and pads the input images.

    Args:
      image: Training image to crop/ pad.
      label: Segmentation mask to crop/ pad.
      crop_h: Height of cropped segment.
      crop_w: Width of cropped segment.
      ignore_label: Label to ignore during the training.
    """

    label = tf.cast(label, dtype=tf.float32)
<<<<<<< HEAD
    # Needs to be subtracted and later added due to 0 padding.
    label = label - ignore_label
    combined = tf.concat([image, label], axis=2)
=======
    label = label - ignore_label # Needs to be subtracted and later added due to 0 padding.
    combined = tf.concat(axis=2, values=[image, label]) 
>>>>>>> 3b87a8f9
    image_shape = tf.shape(image)
    combined_pad = tf.image.pad_to_bounding_box(combined, 0, 0, tf.maximum(
        crop_h, image_shape[0]), tf.maximum(crop_w, image_shape[1]))

    last_image_dim = tf.shape(image)[-1]
    last_label_dim = tf.shape(label)[-1]
    combined_crop = tf.random_crop(combined_pad, [crop_h, crop_w, 4])
    img_crop = combined_crop[:, :, :last_image_dim]
    label_crop = combined_crop[:, :, last_image_dim:]
    label_crop = label_crop + ignore_label
    label_crop = tf.cast(label_crop, dtype=tf.uint8)

    # Set static shape so that tensorflow knows shape at compile time.
    img_crop.set_shape((crop_h, crop_w, 3))
    label_crop.set_shape((crop_h, crop_w, 1))
    return img_crop, label_crop


def read_labeled_image_list(data_dir, data_list):
    """Reads txt file containing paths to images and ground truth masks.

    Args:
      data_dir: path to the directory with images and masks.
      data_list: path to the file with lines of the form '/path/to/image /path/to/mask'.

    Returns:
      Two lists with all file names for images and masks, respectively.
    """
    f = open(data_list, 'r')
    images = []
    masks = []
    for line in f:
        try:
            image, mask = line.strip("\n").split(' ')
        except ValueError:  # Adhoc for test.
            image = mask = line.strip("\n")
        images.append(data_dir + image)
        masks.append(data_dir + mask)
    return images, masks

<<<<<<< HEAD

# optional pre-processing arguments
def read_images_from_disk(input_queue, input_size, random_scale, random_mirror):
=======
def read_images_from_disk(input_queue, input_size, random_scale, random_mirror, ignore_label, img_mean): # optional pre-processing arguments
>>>>>>> 3b87a8f9
    """Read one image and its corresponding mask with optional pre-processing.

    Args:
      input_queue: tf queue with paths to the image and its mask.
      input_size: a tuple with (height, width) values.
                  If not given, return images of original size.
      random_scale: whether to randomly scale the images prior
                    to random crop.
      random_mirror: whether to randomly mirror the images prior
                    to random crop.
<<<<<<< HEAD

=======
      ignore_label: index of label to ignore during the training.
      img_mean: vector of mean colour values.
      
>>>>>>> 3b87a8f9
    Returns:
      Two tensors: the decoded image and its mask.
    """

    img_contents = tf.read_file(input_queue[0])
    label_contents = tf.read_file(input_queue[1])

    img = tf.image.decode_jpeg(img_contents, channels=3)
<<<<<<< HEAD
    img_r, img_g, img_b = tf.split(value=img, num_or_size_splits=3, axis=2)
    img = tf.cast(tf.concat([img_b, img_g, img_r], axis=2), dtype=tf.float32)
=======
    img_r, img_g, img_b = tf.split(axis=2, num_or_size_splits=3, value=img)
    img = tf.cast(tf.concat(axis=2, values=[img_b, img_g, img_r]), dtype=tf.float32)
>>>>>>> 3b87a8f9
    # Extract mean.
    img -= img_mean

    label = tf.image.decode_png(label_contents, channels=1)

    if input_size is not None:
        h, w = input_size

        # Randomly scale the images and labels.
        if random_scale:
            img, label = image_scaling(img, label)

        # Randomly mirror the images and labels.
        if random_mirror:
            img, label = image_mirroring(img, label)

        # Randomly crops the images and labels.
<<<<<<< HEAD
        img, label = random_crop_and_pad_image_and_labels(
            img, label, h, w, IGNORE_LABEL)
=======
        img, label = random_crop_and_pad_image_and_labels(img, label, h, w, ignore_label)
>>>>>>> 3b87a8f9

    return img, label


class ImageReader(object):
    '''Generic ImageReader which reads images and corresponding segmentation
       masks from the disk, and enqueues them into a TensorFlow queue.
    '''

    def __init__(self, data_dir, data_list, input_size, 
                 random_scale, random_mirror, ignore_label, img_mean, coord):
        '''Initialise an ImageReader.

        Args:
          data_dir: path to the directory with images and masks.
          data_list: path to the file with lines of the form '/path/to/image /path/to/mask'.
          input_size: a tuple with (height, width) values, to which all the images will be resized.
          random_scale: whether to randomly scale the images prior to random crop.
          random_mirror: whether to randomly mirror the images prior to random crop.
          ignore_label: index of label to ignore during the training.
          img_mean: vector of mean colour values.
          coord: TensorFlow queue coordinator.
        '''
        self.data_dir = data_dir
        self.data_list = data_list
        self.input_size = input_size
        self.coord = coord

        self.image_list, self.label_list = read_labeled_image_list(
            self.data_dir, self.data_list)
        self.images = tf.convert_to_tensor(self.image_list, dtype=tf.string)
        self.labels = tf.convert_to_tensor(self.label_list, dtype=tf.string)
        self.queue = tf.train.slice_input_producer([self.images, self.labels],
<<<<<<< HEAD
                                                   shuffle=input_size is not None)  # not shuffling if it is val
        self.image, self.label = read_images_from_disk(
            self.queue, self.input_size, random_scale, random_mirror)
=======
                                                   shuffle=input_size is not None) # not shuffling if it is val
        self.image, self.label = read_images_from_disk(self.queue, self.input_size, random_scale, random_mirror, ignore_label, img_mean) 
>>>>>>> 3b87a8f9

    def dequeue(self, num_elements):
        '''Pack images and labels into a batch.

        Args:
          num_elements: the batch size.

        Returns:
          Two tensors of size (batch_size, h, w, {3, 1}) for images and masks.
        '''
        image_batch, label_batch = tf.train.batch([self.image, self.label],
                                                  num_elements)
        return image_batch, label_batch<|MERGE_RESOLUTION|>--- conflicted
+++ resolved
@@ -3,14 +3,6 @@
 import numpy as np
 import tensorflow as tf
 
-<<<<<<< HEAD
-IGNORE_LABEL = 255
-IMG_MEAN = np.array((104.00698793, 116.66876762,
-                     122.67891434), dtype=np.float32)
-
-
-=======
->>>>>>> 3b87a8f9
 def image_scaling(img, label):
     """
     Randomly scales the images between 0.5 to 1.5 times the original size.
@@ -19,24 +11,16 @@
       img: Training image to scale.
       label: Segmentation mask to scale.
     """
-<<<<<<< HEAD
-
-    scale = tf.random_uniform(
-        [1], minval=0.5, maxval=1.5, dtype=tf.float32, seed=None)
-=======
     
     scale = tf.random_uniform([1], minval=0.5, maxval=1.5, dtype=tf.float32, seed=None)
->>>>>>> 3b87a8f9
     h_new = tf.to_int32(tf.multiply(tf.to_float(tf.shape(img)[0]), scale))
     w_new = tf.to_int32(tf.multiply(tf.to_float(tf.shape(img)[1]), scale))
     new_shape = tf.squeeze(tf.stack([h_new, w_new]), squeeze_dims=[1])
     img = tf.image.resize_images(img, new_shape)
-    label = tf.image.resize_nearest_neighbor(
-        tf.expand_dims(label, 0), new_shape)
+    label = tf.image.resize_nearest_neighbor(tf.expand_dims(label, 0), new_shape)
     label = tf.squeeze(label, squeeze_dims=[0])
-
+   
     return img, label
-
 
 def image_mirroring(img, label):
     """
@@ -46,26 +30,13 @@
       img: Training image to mirror.
       label: Segmentation mask to mirror.
     """
-<<<<<<< HEAD
-
-    distort_left_right_random = tf.random_uniform(
-        [1], 0, 1.0, dtype=tf.float32)[0]
-    mirror = tf.less(tf.stack([1.0, distort_left_right_random, 1.0]),
-                     0.5)
-    # tf.reverse() now takes indices of axes to be reversed.
-    # so we should convert boolean_mask into indices
-    mirror = tf.boolean_mask([0, 1, 2], mirror)
-
-=======
     
     distort_left_right_random = tf.random_uniform([1], 0, 1.0, dtype=tf.float32)[0]
     mirror = tf.less(tf.stack([1.0, distort_left_right_random, 1.0]), 0.5)
     mirror = tf.boolean_mask([0, 1, 2], mirror)
->>>>>>> 3b87a8f9
     img = tf.reverse(img, mirror)
     label = tf.reverse(label, mirror)
     return img, label
-
 
 def random_crop_and_pad_image_and_labels(image, label, crop_h, crop_w, ignore_label=255):
     """
@@ -80,39 +51,31 @@
     """
 
     label = tf.cast(label, dtype=tf.float32)
-<<<<<<< HEAD
-    # Needs to be subtracted and later added due to 0 padding.
-    label = label - ignore_label
-    combined = tf.concat([image, label], axis=2)
-=======
     label = label - ignore_label # Needs to be subtracted and later added due to 0 padding.
     combined = tf.concat(axis=2, values=[image, label]) 
->>>>>>> 3b87a8f9
     image_shape = tf.shape(image)
-    combined_pad = tf.image.pad_to_bounding_box(combined, 0, 0, tf.maximum(
-        crop_h, image_shape[0]), tf.maximum(crop_w, image_shape[1]))
-
+    combined_pad = tf.image.pad_to_bounding_box(combined, 0, 0, tf.maximum(crop_h, image_shape[0]), tf.maximum(crop_w, image_shape[1]))
+    
     last_image_dim = tf.shape(image)[-1]
     last_label_dim = tf.shape(label)[-1]
-    combined_crop = tf.random_crop(combined_pad, [crop_h, crop_w, 4])
+    combined_crop = tf.random_crop(combined_pad, [crop_h,crop_w,4])
     img_crop = combined_crop[:, :, :last_image_dim]
     label_crop = combined_crop[:, :, last_image_dim:]
     label_crop = label_crop + ignore_label
     label_crop = tf.cast(label_crop, dtype=tf.uint8)
-
-    # Set static shape so that tensorflow knows shape at compile time.
+    
+    # Set static shape so that tensorflow knows shape at compile time. 
     img_crop.set_shape((crop_h, crop_w, 3))
-    label_crop.set_shape((crop_h, crop_w, 1))
-    return img_crop, label_crop
-
+    label_crop.set_shape((crop_h,crop_w, 1))
+    return img_crop, label_crop  
 
 def read_labeled_image_list(data_dir, data_list):
     """Reads txt file containing paths to images and ground truth masks.
-
+    
     Args:
       data_dir: path to the directory with images and masks.
       data_list: path to the file with lines of the form '/path/to/image /path/to/mask'.
-
+       
     Returns:
       Two lists with all file names for images and masks, respectively.
     """
@@ -122,21 +85,15 @@
     for line in f:
         try:
             image, mask = line.strip("\n").split(' ')
-        except ValueError:  # Adhoc for test.
+        except ValueError: # Adhoc for test.
             image = mask = line.strip("\n")
         images.append(data_dir + image)
         masks.append(data_dir + mask)
     return images, masks
 
-<<<<<<< HEAD
-
-# optional pre-processing arguments
-def read_images_from_disk(input_queue, input_size, random_scale, random_mirror):
-=======
 def read_images_from_disk(input_queue, input_size, random_scale, random_mirror, ignore_label, img_mean): # optional pre-processing arguments
->>>>>>> 3b87a8f9
     """Read one image and its corresponding mask with optional pre-processing.
-
+    
     Args:
       input_queue: tf queue with paths to the image and its mask.
       input_size: a tuple with (height, width) values.
@@ -145,28 +102,19 @@
                     to random crop.
       random_mirror: whether to randomly mirror the images prior
                     to random crop.
-<<<<<<< HEAD
-
-=======
       ignore_label: index of label to ignore during the training.
       img_mean: vector of mean colour values.
       
->>>>>>> 3b87a8f9
     Returns:
       Two tensors: the decoded image and its mask.
     """
 
     img_contents = tf.read_file(input_queue[0])
     label_contents = tf.read_file(input_queue[1])
-
+    
     img = tf.image.decode_jpeg(img_contents, channels=3)
-<<<<<<< HEAD
-    img_r, img_g, img_b = tf.split(value=img, num_or_size_splits=3, axis=2)
-    img = tf.cast(tf.concat([img_b, img_g, img_r], axis=2), dtype=tf.float32)
-=======
     img_r, img_g, img_b = tf.split(axis=2, num_or_size_splits=3, value=img)
     img = tf.cast(tf.concat(axis=2, values=[img_b, img_g, img_r]), dtype=tf.float32)
->>>>>>> 3b87a8f9
     # Extract mean.
     img -= img_mean
 
@@ -184,15 +132,9 @@
             img, label = image_mirroring(img, label)
 
         # Randomly crops the images and labels.
-<<<<<<< HEAD
-        img, label = random_crop_and_pad_image_and_labels(
-            img, label, h, w, IGNORE_LABEL)
-=======
         img, label = random_crop_and_pad_image_and_labels(img, label, h, w, ignore_label)
->>>>>>> 3b87a8f9
 
     return img, label
-
 
 class ImageReader(object):
     '''Generic ImageReader which reads images and corresponding segmentation
@@ -202,7 +144,7 @@
     def __init__(self, data_dir, data_list, input_size, 
                  random_scale, random_mirror, ignore_label, img_mean, coord):
         '''Initialise an ImageReader.
-
+        
         Args:
           data_dir: path to the directory with images and masks.
           data_list: path to the file with lines of the form '/path/to/image /path/to/mask'.
@@ -217,30 +159,22 @@
         self.data_list = data_list
         self.input_size = input_size
         self.coord = coord
-
-        self.image_list, self.label_list = read_labeled_image_list(
-            self.data_dir, self.data_list)
+        
+        self.image_list, self.label_list = read_labeled_image_list(self.data_dir, self.data_list)
         self.images = tf.convert_to_tensor(self.image_list, dtype=tf.string)
         self.labels = tf.convert_to_tensor(self.label_list, dtype=tf.string)
         self.queue = tf.train.slice_input_producer([self.images, self.labels],
-<<<<<<< HEAD
-                                                   shuffle=input_size is not None)  # not shuffling if it is val
-        self.image, self.label = read_images_from_disk(
-            self.queue, self.input_size, random_scale, random_mirror)
-=======
                                                    shuffle=input_size is not None) # not shuffling if it is val
         self.image, self.label = read_images_from_disk(self.queue, self.input_size, random_scale, random_mirror, ignore_label, img_mean) 
->>>>>>> 3b87a8f9
 
     def dequeue(self, num_elements):
         '''Pack images and labels into a batch.
-
+        
         Args:
           num_elements: the batch size.
-
+          
         Returns:
-          Two tensors of size (batch_size, h, w, {3, 1}) for images and masks.
-        '''
+          Two tensors of size (batch_size, h, w, {3, 1}) for images and masks.'''
         image_batch, label_batch = tf.train.batch([self.image, self.label],
                                                   num_elements)
         return image_batch, label_batch