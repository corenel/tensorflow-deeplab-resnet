sudo: required
dist: trusty
language: python
python:
  - 2.7.11
virtualenv:
  system_site_package: true

install:
  - echo $TRAVIS_PYTHON_VERSION
  - pip install -U -r ./requirements.txt
<<<<<<< HEAD
  - pip install -U https://storage.googleapis.com/tensorflow/linux/cpu/tensorflow-1.0.0-cp27-none-linux_x86_64.whl
=======
  - pip install -U tensorflow==1.1.0
>>>>>>> 3b87a8f9
  - wget https://www.dropbox.com/s/cd0drt6t9q1mwg0/deeplab_resnet.ckpt?dl=1 -O deeplab_resnet.ckpt

script:
  - python inference.py ./misc/2007_000129.jpg ./deeplab_resnet.ckpt --num-classes 21
  - python train.py --batch-size 1 --data-dir ./ --data-list ./dataset/debug.txt --ignore-label 255 --num-classes 21 --num-steps 1 --random-mirror --random-scale --restore-from ./deeplab_resnet.ckpt --save-num-images 1
  - python train_msc.py --batch-size 1 --data-dir ./ --data-list ./dataset/debug.txt --grad-update-every 1 --ignore-label 255 --num-classes 21 --num-steps 1 --random-mirror --random-scale --restore-from ./deeplab_resnet.ckpt --save-num-images 1
  - python evaluate.py --data-dir ./ --data-list ./dataset/debug.txt --ignore-label 255 --num-classes 21 --num-steps 1 --restore-from ./deeplab_resnet.ckpt
  - python evaluate_msc.py --data-dir ./ --data-list ./dataset/debug.txt --ignore-label 255 --num-classes 21 --num-steps 1 --restore-from ./deeplab_resnet.ckpt
  - python train.py --batch-size 1 --data-dir ./ --data-list ./dataset/debug.txt --ignore-label 255 --not-restore-last --num-classes 3 --num-steps 1 --random-mirror --random-scale --restore-from ./deeplab_resnet.ckpt --save-num-images 1
  - python inference.py ./misc/2007_000129.jpg ./snapshots/model.ckpt-0 --num-classes 3
  - python train_msc.py --batch-size 1 --data-dir ./ --data-list ./dataset/debug.txt --grad-update-every 1 --ignore-label 255 --not-restore-last --num-classes 3 --num-steps 1 --random-mirror --random-scale --restore-from ./deeplab_resnet.ckpt --save-num-images 1
  - python inference.py ./misc/2007_000129.jpg ./snapshots/model.ckpt-0 --num-classes 3<|MERGE_RESOLUTION|>--- conflicted
+++ resolved
@@ -9,13 +9,9 @@
 install:
   - echo $TRAVIS_PYTHON_VERSION
   - pip install -U -r ./requirements.txt
-<<<<<<< HEAD
-  - pip install -U https://storage.googleapis.com/tensorflow/linux/cpu/tensorflow-1.0.0-cp27-none-linux_x86_64.whl
-=======
   - pip install -U tensorflow==1.1.0
->>>>>>> 3b87a8f9
   - wget https://www.dropbox.com/s/cd0drt6t9q1mwg0/deeplab_resnet.ckpt?dl=1 -O deeplab_resnet.ckpt
-
+  
 script:
   - python inference.py ./misc/2007_000129.jpg ./deeplab_resnet.ckpt --num-classes 21
   - python train.py --batch-size 1 --data-dir ./ --data-list ./dataset/debug.txt --ignore-label 255 --num-classes 21 --num-steps 1 --random-mirror --random-scale --restore-from ./deeplab_resnet.ckpt --save-num-images 1
